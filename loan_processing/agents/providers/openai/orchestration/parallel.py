--- conflicted
+++ resolved
@@ -16,17 +16,9 @@
 project_root = Path(__file__).parent.parent.parent.parent.parent.parent
 sys.path.insert(0, str(project_root))
 
-<<<<<<< HEAD
-=======
-from loan_processing.utils import get_logger, log_execution  # noqa: E402
-
->>>>>>> 6876eb8d
 from loan_processing.agents.providers.openai.orchestration.base import HandoffValidationService, PatternExecutor
 from loan_processing.agents.providers.openai.orchestration.engine import OrchestrationContext
 from loan_processing.utils import get_logger, log_execution  # noqa: E402
-
-# Initialize logging
-logger = get_logger(__name__)
 
 # Initialize logging
 logger = get_logger(__name__)
@@ -39,23 +31,13 @@
         """Initialize parallel pattern executor."""
         super().__init__(agent_registry)
         self.handoff_service = HandoffValidationService()
-        
+
         logger.info("Parallel pattern executor initialized", component="parallel_executor")
 
-<<<<<<< HEAD
-        logger.info("Parallel pattern executor initialized", component="parallel_executor")
-
-=======
->>>>>>> 6876eb8d
     @log_execution(component="parallel_executor", operation="execute")
     async def execute(self, pattern_config: dict[str, Any], context: OrchestrationContext, model: str | None) -> None:
         """Execute parallel orchestration pattern."""
         
-        logger.info("Starting parallel orchestration execution", 
-                   application_id=context.application.application_id,
-                   session_id=context.session_id,
-                   component="parallel_executor")
-
         logger.info(
             "Starting parallel orchestration execution",
             application_id=context.application.application_id,
@@ -75,19 +57,12 @@
         # Execute synthesis agents (typically risk)
         await self._execute_synthesis_agents(pattern_config, context, model)
 
-<<<<<<< HEAD
         logger.info(
             "Parallel orchestration execution completed",
             application_id=context.application.application_id,
             session_id=context.session_id,
             component="parallel_executor",
         )
-=======
-        logger.info("Parallel orchestration execution completed", 
-                   application_id=context.application.application_id,
-                   session_id=context.session_id,
-                   component="parallel_executor")
->>>>>>> 6876eb8d
         context.add_audit_entry("Parallel orchestration execution completed")
 
     async def _execute_initial_agents(
@@ -112,10 +87,6 @@
     ) -> None:
         """Execute parallel branches concurrently."""
         
-        logger.info("Starting parallel branches execution", 
-                   branch_count=len(branches),
-                   component="parallel_executor")
-
         logger.info("Starting parallel branches execution", branch_count=len(branches), component="parallel_executor")
 
         context.add_audit_entry(f"Starting {len(branches)} parallel branches")
@@ -124,7 +95,6 @@
         tasks = []
         for branch in branches:
             branch_name = branch.get("branch_name", "unnamed")
-<<<<<<< HEAD
 
             logger.info(
                 "Creating tasks for branch",
@@ -133,14 +103,6 @@
                 component="parallel_executor",
             )
 
-=======
-            
-            logger.info("Creating tasks for branch", 
-                       branch_name=branch_name,
-                       agent_count=len(branch.get("agents", [])),
-                       component="parallel_executor")
-            
->>>>>>> 6876eb8d
             context.add_audit_entry(f"Creating task for branch: {branch_name}")
 
             for agent_config in branch.get("agents", []):
@@ -149,25 +111,12 @@
 
         # Execute all branches concurrently
         if tasks:
-<<<<<<< HEAD
             logger.info("Executing parallel branch agents", task_count=len(tasks), component="parallel_executor")
 
             context.add_audit_entry(f"Executing {len(tasks)} branch agents concurrently")
             await asyncio.gather(*tasks, return_exceptions=True)
 
             logger.info("All parallel branches completed", task_count=len(tasks), component="parallel_executor")
-=======
-            logger.info("Executing parallel branch agents", 
-                       task_count=len(tasks),
-                       component="parallel_executor")
-            
-            context.add_audit_entry(f"Executing {len(tasks)} branch agents concurrently")
-            await asyncio.gather(*tasks, return_exceptions=True)
-            
-            logger.info("All parallel branches completed", 
-                       task_count=len(tasks),
-                       component="parallel_executor")
->>>>>>> 6876eb8d
             context.add_audit_entry("All parallel branches completed")
 
     async def _execute_branch_agent(
